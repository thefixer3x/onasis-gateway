--- conflicted
+++ resolved
@@ -152,7 +152,6 @@
         
         # Setup environment
         echo "⚙️  Configuring environment..."
-<<<<<<< HEAD
         cat > .env << EOF
 # Onasis Gateway Production Environment
 NODE_ENV=production
@@ -184,14 +183,12 @@
 BAP_API_KEY=${{ secrets.BAP_API_KEY }}
 GOOGLE_ANALYTICS_API_KEY=${{ secrets.GOOGLE_ANALYTICS_API_KEY }}
 EOF
-=======
         if [ ! -f .env ]; then
           echo "Creating .env file..."
           echo "PORT=3000" > .env
           echo "NODE_ENV=production" >> .env
           echo "DATABASE_URL=${{ secrets.DATABASE_URL }}" >> .env
         fi
->>>>>>> 651dc011
         
         # Stop existing service
         echo "🔄 Restarting service..."
@@ -260,7 +257,6 @@
     - name: Health Check Production  
       if: needs.deploy-production.result == 'success'
       run: |
-<<<<<<< HEAD
         # Test VPS health endpoints directly
         echo "🏥 Testing gateway health..."
         ssh -p 2222 root@168.231.74.29 "curl -f http://localhost:3000/health" || (echo "Gateway health check failed" && exit 1)
@@ -270,10 +266,6 @@
         
         echo "📦 Testing API endpoints..."
         ssh -p 2222 root@168.231.74.29 "curl -f http://localhost:3000/api/adapters" || (echo "API endpoints check failed" && exit 1)
-=======
-        # Test VPS health endpoint directly
-        ssh -p 2222 root@168.231.74.29 "curl -f http://localhost:3000/health" || echo "Production health check failed"
->>>>>>> 651dc011
         
     - name: Notify on Failure
       if: failure()
